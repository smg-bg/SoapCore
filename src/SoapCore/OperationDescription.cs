using System.Linq;
using System.Reflection;
using System.ServiceModel;
using System.Threading.Tasks;
using System.Xml.Serialization;

namespace SoapCore
{
<<<<<<< HEAD
	public class OperationDescription
	{
		public OperationDescription(ContractDescription contract, MethodInfo operationMethod, OperationContractAttribute contractAttribute)
		{
			Contract = contract;
			Name = contractAttribute.Name ?? GetNameByAction(contractAttribute.Action) ?? operationMethod.Name;
			SoapAction = contractAttribute.Action ?? $"{contract.Namespace.TrimEnd('/')}/{contract.Name}/{Name}";
			IsOneWay = contractAttribute.IsOneWay;
			IsMessageContractResponse =
				operationMethod
					.ReturnType
					.CustomAttributes
					.FirstOrDefault(ca => ca.AttributeType == typeof(MessageContractAttribute)) != null;
			ReplyAction = contractAttribute.ReplyAction;
			DispatchMethod = operationMethod;
=======
    public class OperationDescription
    {
        public OperationDescription(ContractDescription contract, MethodInfo operationMethod, OperationContractAttribute contractAttribute)
        {
            Contract = contract;
            Name = contractAttribute.Name ?? operationMethod.Name;
            SoapAction = contractAttribute.Action ?? $"{contract.Namespace.TrimEnd('/')}/{contract.Name}/{Name}";
            IsOneWay = contractAttribute.IsOneWay;
            ReplyAction = contractAttribute.ReplyAction;
            DispatchMethod = operationMethod;
>>>>>>> 5fc58229

            var returnType = operationMethod.ReturnType;

            if (returnType.IsGenericType && returnType.GetGenericTypeDefinition() == typeof(Task<>))
            {
                returnType = returnType.GenericTypeArguments[0];
            }

            IsMessageContractResponse = returnType.CustomAttributes
                     .FirstOrDefault(ca => ca.AttributeType == typeof(MessageContractAttribute)) != null;

            AllParameters = operationMethod.GetParameters()
                .Select((info, index) => CreateParameterInfo(info, index, contract))
                .ToArray();
            InParameters = AllParameters
                .Where(soapParam => soapParam.Direction != SoapMethodParameterDirection.OutOnlyRef)
                .ToArray();
            OutParameters = AllParameters
                .Where(soapParam => soapParam.Direction != SoapMethodParameterDirection.InOnly)
                .ToArray();

<<<<<<< HEAD
		private static SoapMethodParameterInfo CreateParameterInfo(ParameterInfo info, int index, ContractDescription contract)
		{
			var elementAttribute = info.GetCustomAttribute<XmlElementAttribute>();
			var parameterName =
				elementAttribute?.ElementName ??
				info.GetCustomAttribute<MessageParameterAttribute>()?.Name ??
				info.ParameterType.GetCustomAttribute<MessageContractAttribute>()?.WrapperName ??
				info.Name;
			var parameterNs = elementAttribute?.Namespace ?? contract.Namespace;
			return new SoapMethodParameterInfo(info, index, parameterName, parameterNs);
		}

		private static string GetNameByAction(string action)
		{
			var index = action?.LastIndexOf("/");
			return (index ?? -1) > -1
				? action.Substring(index.Value + 1, action.Length - index.Value - 1)
				: null;
		}
	}
=======
            IsMessageContractRequest =
                InParameters.Length == 1
                && InParameters.First().Parameter.ParameterType
                    .CustomAttributes
                    .FirstOrDefault(ca =>
                        ca.AttributeType == typeof(MessageContractAttribute)) != null;

            ReturnName = operationMethod.ReturnParameter.GetCustomAttribute<MessageParameterAttribute>()?.Name ?? Name + "Result";
        }

        public ContractDescription Contract { get; private set; }
        public string SoapAction { get; private set; }
        public string ReplyAction { get; private set; }
        public string Name { get; private set; }
        public MethodInfo DispatchMethod { get; private set; }
        public bool IsOneWay { get; private set; }
        public bool IsMessageContractResponse { get; private set; }
        public bool IsMessageContractRequest { get; private set; }
        public SoapMethodParameterInfo[] AllParameters { get; private set; }
        public SoapMethodParameterInfo[] InParameters { get; private set; }
        public SoapMethodParameterInfo[] OutParameters { get; private set; }
        public string ReturnName { get; private set; }

        private static SoapMethodParameterInfo CreateParameterInfo(ParameterInfo info, int index, ContractDescription contract)
        {
            var elementAttribute = info.GetCustomAttribute<XmlElementAttribute>();
            var parameterName =
                elementAttribute?.ElementName ??
                info.GetCustomAttribute<MessageParameterAttribute>()?.Name ??
                info.ParameterType.GetCustomAttribute<MessageContractAttribute>()?.WrapperName ??
                info.Name;
            var parameterNs = elementAttribute?.Namespace ?? contract.Namespace;
            return new SoapMethodParameterInfo(info, index, parameterName, parameterNs);
        }
    }
>>>>>>> 5fc58229
}<|MERGE_RESOLUTION|>--- conflicted
+++ resolved
@@ -6,23 +6,6 @@
 
 namespace SoapCore
 {
-<<<<<<< HEAD
-	public class OperationDescription
-	{
-		public OperationDescription(ContractDescription contract, MethodInfo operationMethod, OperationContractAttribute contractAttribute)
-		{
-			Contract = contract;
-			Name = contractAttribute.Name ?? GetNameByAction(contractAttribute.Action) ?? operationMethod.Name;
-			SoapAction = contractAttribute.Action ?? $"{contract.Namespace.TrimEnd('/')}/{contract.Name}/{Name}";
-			IsOneWay = contractAttribute.IsOneWay;
-			IsMessageContractResponse =
-				operationMethod
-					.ReturnType
-					.CustomAttributes
-					.FirstOrDefault(ca => ca.AttributeType == typeof(MessageContractAttribute)) != null;
-			ReplyAction = contractAttribute.ReplyAction;
-			DispatchMethod = operationMethod;
-=======
     public class OperationDescription
     {
         public OperationDescription(ContractDescription contract, MethodInfo operationMethod, OperationContractAttribute contractAttribute)
@@ -33,7 +16,6 @@
             IsOneWay = contractAttribute.IsOneWay;
             ReplyAction = contractAttribute.ReplyAction;
             DispatchMethod = operationMethod;
->>>>>>> 5fc58229
 
             var returnType = operationMethod.ReturnType;
 
@@ -55,28 +37,6 @@
                 .Where(soapParam => soapParam.Direction != SoapMethodParameterDirection.InOnly)
                 .ToArray();
 
-<<<<<<< HEAD
-		private static SoapMethodParameterInfo CreateParameterInfo(ParameterInfo info, int index, ContractDescription contract)
-		{
-			var elementAttribute = info.GetCustomAttribute<XmlElementAttribute>();
-			var parameterName =
-				elementAttribute?.ElementName ??
-				info.GetCustomAttribute<MessageParameterAttribute>()?.Name ??
-				info.ParameterType.GetCustomAttribute<MessageContractAttribute>()?.WrapperName ??
-				info.Name;
-			var parameterNs = elementAttribute?.Namespace ?? contract.Namespace;
-			return new SoapMethodParameterInfo(info, index, parameterName, parameterNs);
-		}
-
-		private static string GetNameByAction(string action)
-		{
-			var index = action?.LastIndexOf("/");
-			return (index ?? -1) > -1
-				? action.Substring(index.Value + 1, action.Length - index.Value - 1)
-				: null;
-		}
-	}
-=======
             IsMessageContractRequest =
                 InParameters.Length == 1
                 && InParameters.First().Parameter.ParameterType
@@ -112,5 +72,4 @@
             return new SoapMethodParameterInfo(info, index, parameterName, parameterNs);
         }
     }
->>>>>>> 5fc58229
 }