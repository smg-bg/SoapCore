using System;
using System.Collections;
using System.Collections.Generic;
using System.Data;
using System.Linq;
using System.Reflection;
using System.Runtime.Serialization;
using System.ServiceModel;
using System.ServiceModel.Channels;
using System.Threading.Tasks;
using System.Xml;
using System.Xml.Serialization;

namespace SoapCore
{
	public class MetaWCFBodyWriter : BodyWriter
	{
#pragma warning disable SA1310 // Field names must not contain underscore
		private const string XMLNS_XS = "http://www.w3.org/2001/XMLSchema";
		private const string TRANSPORT_SCHEMA = "http://schemas.xmlsoap.org/soap/http";
		private const string ARRAYS_NS = "http://schemas.microsoft.com/2003/10/Serialization/Arrays";
		private const string SYSTEM_NS = "http://schemas.datacontract.org/2004/07/System";
		private const string DataContractNamespace = "http://schemas.datacontract.org/2004/07/";
		private const string SERIALIZATION_NS = "http://schemas.microsoft.com/2003/10/Serialization/";
#pragma warning restore SA1310 // Field names must not contain underscore

#pragma warning disable SA1009 // Closing parenthesis must be spaced correctly
#pragma warning disable SA1008 // Opening parenthesis must be spaced correctly
		private static readonly Dictionary<string, (string, string)> SysTypeDic = new Dictionary<string, (string, string)>()
		{
			["System.String"] = ("string", SYSTEM_NS),
			["System.Boolean"] = ("boolean", SYSTEM_NS),
			["System.Int16"] = ("short", SYSTEM_NS),
			["System.Int32"] = ("int", SYSTEM_NS),
			["System.Int64"] = ("long", SYSTEM_NS),
			["System.Byte"] = ("byte", SYSTEM_NS),
			["System.SByte"] = ("byte", SYSTEM_NS),
			["System.UInt16"] = ("unsignedShort", SYSTEM_NS),
			["System.UInt32"] = ("unsignedInt", SYSTEM_NS),
			["System.UInt64"] = ("unsignedLong", SYSTEM_NS),
			["System.Decimal"] = ("decimal", SYSTEM_NS),
			["System.Double"] = ("double", SYSTEM_NS),
			["System.Single"] = ("float", SYSTEM_NS),
			["System.DateTime"] = ("dateTime", SYSTEM_NS),
			["System.Guid"] = ("guid", SERIALIZATION_NS),
			["System.Char"] = ("char", SERIALIZATION_NS),
			["System.TimeSpan"] = ("duration", SERIALIZATION_NS),
			["System.Object"] = ("anyType", SERIALIZATION_NS)
		};
#pragma warning restore SA1008 // Opening parenthesis must be spaced correctly
#pragma warning restore SA1009 // Closing parenthesis must be spaced correctly

		private static int _namespaceCounter = 1;

		private readonly ServiceDescription _service;
		private readonly string _baseUrl;
		private readonly Binding _binding;

		private readonly Dictionary<Type, string> _complexTypeToBuild = new Dictionary<Type, string>();
		private readonly HashSet<Type> _complexTypeProcessed = new HashSet<Type>(); // Contains types that have been discovered
		private readonly Queue<Type> _arrayToBuild;

		private readonly HashSet<string> _builtEnumTypes;
		private readonly HashSet<string> _builtComplexTypes;
		private readonly HashSet<string> _buildArrayTypes;
		private readonly HashSet<string> _builtSerializationElements;

		private bool _buildDateTimeOffset;
		private bool _buildDataTable;
		private string _schemaNamespace;

		public MetaWCFBodyWriter(ServiceDescription service, string baseUrl, Binding binding) : base(isBuffered: true)
		{
			_service = service;
			_baseUrl = baseUrl;
			_binding = binding;

			_arrayToBuild = new Queue<Type>();
			_builtEnumTypes = new HashSet<string>();
			_builtComplexTypes = new HashSet<string>();
			_buildArrayTypes = new HashSet<string>();
			_builtSerializationElements = new HashSet<string>();

			BindingType = service.Contracts.First().Name;

			if (binding != null)
			{
				BindingName = $"{binding.Name}_{_service.Contracts.First().Name}";
				PortName = $"{binding.Name}_{_service.Contracts.First().Name}";
			}
			else
			{
				BindingName = "BasicHttpBinding_" + _service.Contracts.First().Name;
				PortName = "BasicHttpBinding_" + _service.Contracts.First().Name;
			}
		}

		private string BindingName { get; }
		private string BindingType { get; }
		private string PortName { get; }
		private string TargetNameSpace => _service.Contracts.First().Namespace;

		protected override void OnWriteBodyContents(XmlDictionaryWriter writer)
		{
			AddTypes(writer);

			AddMessage(writer);

			AddPortType(writer);

			AddBinding(writer);

			AddService(writer);
		}

		private static string GetModelNamespace(string @namespace)
		{
			if (@namespace.StartsWith("http"))
			{
				return @namespace;
			}

			return $"{DataContractNamespace}{@namespace}";
		}

		private static string GetDataContractNamespace(Type type)
		{
			if (type.IsArray || typeof(IEnumerable).IsAssignableFrom(type))
			{
				type = type.IsArray ? type.GetElementType() : GetGenericType(type);
			}

			var dataContractAttribute = type.GetCustomAttribute<DataContractAttribute>();
			if (dataContractAttribute != null && !string.IsNullOrEmpty(dataContractAttribute.Namespace))
			{
				return dataContractAttribute.Namespace;
			}

			return GetModelNamespace(type.Namespace);
		}

		private static Type GetGenericType(Type collectionType)
		{
			// Recursively look through the base class to find the Generic Type of the Enumerable
			var baseType = collectionType;
			var baseTypeInfo = collectionType.GetTypeInfo();
			while (!baseTypeInfo.IsGenericType && baseTypeInfo.BaseType != null)
			{
				baseType = baseTypeInfo.BaseType;
				baseTypeInfo = baseType.GetTypeInfo();
			}

			return baseType.GetTypeInfo().GetGenericArguments().DefaultIfEmpty(typeof(object)).FirstOrDefault();
		}

		private string GetModelNamespace(Type type)
		{
			if (type != null && type.Namespace != _service.ServiceType.Namespace)
			{
				return $"{DataContractNamespace}{type.Namespace}";
			}

			return $"{DataContractNamespace}{_service.ServiceType.Namespace}";
		}

		private void WriteParameters(XmlDictionaryWriter writer, SoapMethodParameterInfo[] parameterInfos)
		{
			foreach (var parameterInfo in parameterInfos)
			{
				var elementAttribute = parameterInfo.Parameter.GetCustomAttribute<XmlElementAttribute>();
				var parameterName = !string.IsNullOrEmpty(elementAttribute?.ElementName)
										? elementAttribute.ElementName
										: parameterInfo.Parameter.GetCustomAttribute<MessageParameterAttribute>()?.Name ?? parameterInfo.Parameter.Name;
				AddSchemaType(writer, parameterInfo.Parameter.ParameterType, parameterName, objectNamespace: elementAttribute?.Namespace ?? (parameterInfo.Namespace != "http://tempuri.org/" ? parameterInfo.Namespace : null));
			}
		}

		private void AddOperations(XmlDictionaryWriter writer)
		{
			writer.WriteStartElement("xs:schema");
			writer.WriteAttributeString("elementFormDefault", "qualified");
			writer.WriteAttributeString("targetNamespace", TargetNameSpace);
			writer.WriteAttributeString("xmlns:xs", XMLNS_XS);
			writer.WriteAttributeString("xmlns:ser", SERIALIZATION_NS);

			_schemaNamespace = TargetNameSpace;
			_namespaceCounter = 1;

			//discovery all parameters types which namespaceses diff with service namespace
			foreach (var operation in _service.Operations)
			{
				foreach (var parameter in operation.AllParameters)
				{
					var type = parameter.Parameter.ParameterType;
					var typeInfo = type.GetTypeInfo();
					if (typeInfo.IsByRef)
					{
						type = typeInfo.GetElementType();
					}

					if (TypeIsComplexForWsdl(type, out type))
					{
						_complexTypeToBuild[type] = GetDataContractNamespace(type);
						DiscoveryTypesByProperties(type, true);
					}
					else if (type.IsEnum || Nullable.GetUnderlyingType(type)?.IsEnum == true)
					{
						_complexTypeToBuild[type] = GetDataContractNamespace(type);
						DiscoveryTypesByProperties(type, true);
					}
				}

				if (operation.DispatchMethod.ReturnType != typeof(void) && operation.DispatchMethod.ReturnType != typeof(Task))
				{
					var returnType = operation.DispatchMethod.ReturnType;
					if (returnType.IsConstructedGenericType && returnType.GetGenericTypeDefinition() == typeof(Task<>))
					{
						returnType = returnType.GetGenericArguments().First();
					}

					if (TypeIsComplexForWsdl(returnType, out returnType))
					{
						_complexTypeToBuild[returnType] = GetDataContractNamespace(returnType);
						DiscoveryTypesByProperties(returnType, true);
					}
<<<<<<< HEAD
					else if (returnType.IsEnum || Nullable.GetUnderlyingType(returnType)?.IsEnum == true)
=======
					else if (returnType.IsEnum)
>>>>>>> 8270f94a
					{
						_complexTypeToBuild[returnType] = GetDataContractNamespace(returnType);
						DiscoveryTypesByProperties(returnType, true);
					}
				}
			}

			var groupedByNamespace = _complexTypeToBuild.GroupBy(x => x.Value).ToDictionary(x => x.Key, x => x.Select(k => k.Key));

			foreach (var @namespace in groupedByNamespace.Keys.Where(x => x != null && x != _service.ServiceType.Namespace).Distinct())
			{
				writer.WriteStartElement("xs:import");
				writer.WriteAttributeString("namespace", @namespace);
				writer.WriteEndElement();
			}

			foreach (var operation in _service.Operations)
			{
				// input parameters of operation
				writer.WriteStartElement("xs:element");
				writer.WriteAttributeString("name", operation.Name);
				writer.WriteStartElement("xs:complexType");
				writer.WriteStartElement("xs:sequence");

				WriteParameters(writer, operation.InParameters);

				writer.WriteEndElement(); // xs:sequence
				writer.WriteEndElement(); // xs:complexType
				writer.WriteEndElement(); // xs:element

				// output parameter / return of operation
				writer.WriteStartElement("xs:element");
				writer.WriteAttributeString("name", operation.Name + "Response");
				writer.WriteStartElement("xs:complexType");
				writer.WriteStartElement("xs:sequence");

				if (operation.DispatchMethod.ReturnType != typeof(void) && operation.DispatchMethod.ReturnType != typeof(Task))
				{
					var returnType = operation.DispatchMethod.ReturnType;
					if (returnType.IsConstructedGenericType && returnType.GetGenericTypeDefinition() == typeof(Task<>))
					{
						returnType = returnType.GetGenericArguments().First();
					}

					var returnName = operation.DispatchMethod.ReturnParameter.GetCustomAttribute<MessageParameterAttribute>()?.Name ?? operation.Name + "Result";
					AddSchemaType(writer, returnType, returnName, false, GetDataContractNamespace(returnType));
				}

				WriteParameters(writer, operation.OutParameters);

				writer.WriteEndElement(); // xs:sequence
				writer.WriteEndElement(); // xs:complexType
				writer.WriteEndElement(); // xs:element

				AddFaultTypes(writer, operation);
			}

			writer.WriteEndElement(); // xs:schema
		}

		private void AddFaultTypes(XmlDictionaryWriter writer, OperationDescription operation)
		{
			foreach (var faultType in operation.Faults)
			{
				if (_complexTypeProcessed.Contains(faultType))
				{
					continue;
				}

				_complexTypeToBuild[faultType] = GetDataContractNamespace(faultType);
				DiscoveryTypesByProperties(faultType, true);
			}
		}

		private void AddTypes(XmlDictionaryWriter writer)
		{
			writer.WriteStartElement("wsdl:types");
			AddOperations(writer);
			AddMSSerialization(writer);
			AddComplexTypes(writer);
			AddArrayTypes(writer);
			AddSystemTypes(writer);
			writer.WriteEndElement(); // wsdl:types
		}

		private void AddSystemTypes(XmlDictionaryWriter writer)
		{
			if (_buildDateTimeOffset)
			{
				writer.WriteStartElement("xs:schema");
				writer.WriteAttributeString("xmlns:xs", XMLNS_XS);
				writer.WriteAttributeString("xmlns:tns", SYSTEM_NS);
				writer.WriteAttributeString("elementFormDefault", "qualified");
				writer.WriteAttributeString("targetNamespace", SYSTEM_NS);

				writer.WriteStartElement("xs:import");
				writer.WriteAttributeString("namespace", SERIALIZATION_NS);
				writer.WriteEndElement();

				writer.WriteStartElement("xs:complexType");
				writer.WriteAttributeString("name", "DateTimeOffset");
				writer.WriteStartElement("xs:annotation");
				writer.WriteStartElement("xs:appinfo");

				writer.WriteElementString("IsValueType", SERIALIZATION_NS, "true");
				writer.WriteEndElement(); // xs:appinfo
				writer.WriteEndElement(); // xs:annotation

				writer.WriteStartElement("xs:sequence");

				writer.WriteStartElement("xs:element");
				writer.WriteAttributeString("name", "DateTime");
				writer.WriteAttributeString("type", "xs:dateTime");
				writer.WriteEndElement();

				writer.WriteStartElement("xs:element");
				writer.WriteAttributeString("name", "OffsetMinutes");
				writer.WriteAttributeString("type", "xs:short");
				writer.WriteEndElement();

				writer.WriteEndElement(); // xs:sequence

				writer.WriteEndElement(); // xs:complexType

				writer.WriteStartElement("xs:element");
				writer.WriteAttributeString("name", "DateTimeOffset");
				writer.WriteAttributeString("nillable", "true");
				writer.WriteAttributeString("type", "tns:DateTimeOffset");
				writer.WriteEndElement();

				writer.WriteEndElement(); // xs:schema
			}

			if (_buildDataTable)
			{
				writer.WriteStartElement("xs:schema");
				writer.WriteAttributeString("elementFormDefault", "qualified");
				writer.WriteAttributeString("targetNamespace", "http://schemas.datacontract.org/2004/07/System.Data");
				writer.WriteAttributeString("xmlns:xs", "http://www.w3.org/2001/XMLSchema");
				writer.WriteAttributeString("xmlns:tns", "http://schemas.datacontract.org/2004/07/System.Data");

				writer.WriteStartElement("xs:element");
				writer.WriteAttributeString("name", "DataTable");
				writer.WriteAttributeString("nillable", "true");

				writer.WriteStartElement("xs:complexType");
				writer.WriteStartElement("xs:annotation");

				writer.WriteStartElement("xs:appinfo");
				writer.WriteStartElement("ActualType");
				writer.WriteAttributeString("xmlns", "http://schemas.microsoft.com/2003/10/Serialization/");
				writer.WriteAttributeString("Name", "DataTable");
				writer.WriteAttributeString("Namespace", "http://schemas.datacontract.org/2004/07/System.Data");
				writer.WriteEndElement(); //actual type
				writer.WriteEndElement(); //appinfo
				writer.WriteEndElement(); //annotation

				writer.WriteStartElement("xs:sequence");

				writer.WriteStartElement("xs:any");
				writer.WriteAttributeString("minOccurs", "0");
				writer.WriteAttributeString("maxOccurs", "unbounded");
				writer.WriteAttributeString("namespace", "http://www.w3.org/2001/XMLSchema");
				writer.WriteAttributeString("processContents", "lax");
				writer.WriteEndElement(); //any

				writer.WriteStartElement("xs:any");
				writer.WriteAttributeString("minOccurs", "1");
				writer.WriteAttributeString("namespace", "urn:schemas-microsoft-com:xml-diffgram-v1");
				writer.WriteAttributeString("processContents", "lax");
				writer.WriteEndElement(); //any

				writer.WriteEndElement(); //sequence

				writer.WriteEndElement();  //complexType

				writer.WriteEndElement(); //element

				writer.WriteEndElement(); //schema
			}
		}

		private void AddArrayTypes(XmlDictionaryWriter writer)
		{
			writer.WriteStartElement("xs:schema");
			writer.WriteAttributeString("xmlns:xs", XMLNS_XS);
			writer.WriteAttributeString("xmlns:tns", ARRAYS_NS);
			writer.WriteAttributeString("xmlns:ser", SERIALIZATION_NS);
			writer.WriteAttributeString("elementFormDefault", "qualified");
			writer.WriteAttributeString("targetNamespace", ARRAYS_NS);
			_namespaceCounter = 1;
			_schemaNamespace = ARRAYS_NS;

			writer.WriteStartElement("xs:import");
			writer.WriteAttributeString("namespace", SERIALIZATION_NS);
			writer.WriteEndElement();

			while (_arrayToBuild.Count > 0)
			{
				var toBuild = _arrayToBuild.Dequeue();
				var elType = toBuild.IsArray ? toBuild.GetElementType() : GetGenericType(toBuild);
				var sysType = ResolveSystemType(elType);
				var toBuildName = "ArrayOf" + sysType.name;

				if (!_buildArrayTypes.Contains(toBuildName))
				{
					writer.WriteStartElement("xs:complexType");
					writer.WriteAttributeString("name", toBuildName);

					writer.WriteStartElement("xs:sequence");
					AddSchemaType(writer, elType, null, true);
					writer.WriteEndElement(); // :sequence

					writer.WriteEndElement(); // xs:complexType

					writer.WriteStartElement("xs:element");
					writer.WriteAttributeString("name", toBuildName);
					writer.WriteAttributeString("nillable", "true");
					writer.WriteAttributeString("type", "tns:" + toBuildName);
					writer.WriteEndElement(); // xs:element
					_buildArrayTypes.Add(toBuildName);
				}
			}

			writer.WriteEndElement(); // xs:schema
		}

		private void AddMSSerialization(XmlDictionaryWriter writer)
		{
			writer.WriteStartElement("xs:schema");
			writer.WriteAttributeString("attributeFormDefault", "qualified");
			writer.WriteAttributeString("elementFormDefault", "qualified");
			writer.WriteAttributeString("targetNamespace", SERIALIZATION_NS);
			writer.WriteAttributeString("xmlns:xs", XMLNS_XS);
			writer.WriteAttributeString("xmlns:tns", SERIALIZATION_NS);
			WriteSerializationElement(writer, "anyType", "xs:anyType", true);
			WriteSerializationElement(writer, "anyURI", "xs:anyURI", true);
			WriteSerializationElement(writer, "base64Binary", "xs:base64Binary", true);
			WriteSerializationElement(writer, "boolean", "xs:boolean", true);
			WriteSerializationElement(writer, "byte", "xs:byte", true);
			WriteSerializationElement(writer, "dateTime", "xs:dateTime", true);
			WriteSerializationElement(writer, "decimal", "xs:decimal", true);
			WriteSerializationElement(writer, "double", "xs:double", true);
			WriteSerializationElement(writer, "float", "xs:float", true);
			WriteSerializationElement(writer, "int", "xs:int", true);
			WriteSerializationElement(writer, "long", "xs:long", true);
			WriteSerializationElement(writer, "QName", "xs:QName", true);
			WriteSerializationElement(writer, "short", "xs:short", true);
			WriteSerializationElement(writer, "string", "xs:string", true);
			WriteSerializationElement(writer, "unsignedByte", "xs:unsignedByte", true);
			WriteSerializationElement(writer, "unsignedInt", "xs:unsignedInt", true);
			WriteSerializationElement(writer, "unsignedLong", "xs:unsignedLong", true);
			WriteSerializationElement(writer, "unsignedShort", "xs:unsignedShort", true);

			WriteSerializationElement(writer, "char", "tns:char", true);
			writer.WriteStartElement("xs:simpleType");
			writer.WriteAttributeString("name", "char");
			writer.WriteStartElement("xs:restriction");
			writer.WriteAttributeString("base", "xs:int");
			writer.WriteEndElement();
			writer.WriteEndElement();

			WriteSerializationElement(writer, "duration", "tns:duration", true);
			writer.WriteStartElement("xs:simpleType");
			writer.WriteAttributeString("name", "duration");
			writer.WriteStartElement("xs:restriction");
			writer.WriteAttributeString("base", "xs:duration");
			writer.WriteStartElement("xs:pattern");
			writer.WriteAttributeString("value", @"\-?P(\d*D)?(T(\d*H)?(\d*M)?(\d*(\.\d*)?S)?)?");
			writer.WriteEndElement();
			writer.WriteStartElement("xs:minInclusive");
			writer.WriteAttributeString("value", @"-P10675199DT2H48M5.4775808S");
			writer.WriteEndElement();
			writer.WriteStartElement("xs:maxInclusive");
			writer.WriteAttributeString("value", @"P10675199DT2H48M5.4775807S");
			writer.WriteEndElement();
			writer.WriteEndElement();
			writer.WriteEndElement();

			WriteSerializationElement(writer, "guid", "tns:guid", true);
			writer.WriteStartElement("xs:simpleType");
			writer.WriteAttributeString("name", "guid");
			writer.WriteStartElement("xs:restriction");
			writer.WriteAttributeString("base", "xs:string");
			writer.WriteStartElement("xs:pattern");
			writer.WriteAttributeString("value", @"[\da-fA-F]{8}-[\da-fA-F]{4}-[\da-fA-F]{4}-[\da-fA-F]{4}-[\da-fA-F]{12}");
			writer.WriteEndElement();
			writer.WriteEndElement();
			writer.WriteEndElement();

			writer.WriteStartElement("xs:attribute");
			writer.WriteAttributeString("name", "FactoryType");
			writer.WriteAttributeString("type", "xs:QName");
			writer.WriteEndElement();

			writer.WriteStartElement("xs:attribute");
			writer.WriteAttributeString("name", "Id");
			writer.WriteAttributeString("type", "xs:ID");
			writer.WriteEndElement();

			writer.WriteStartElement("xs:attribute");
			writer.WriteAttributeString("name", "Ref");
			writer.WriteAttributeString("type", "xs:IDREF");
			writer.WriteEndElement();

			writer.WriteEndElement(); //schema
		}

		private void WriteSerializationElement(XmlDictionaryWriter writer, string name, string type, bool nillable)
		{
			if (!_builtSerializationElements.Contains(name))
			{
				writer.WriteStartElement("xs:element");
				writer.WriteAttributeString("name", name);
				writer.WriteAttributeString("nillable", nillable ? "true" : "false");
				writer.WriteAttributeString("type", type);
				writer.WriteEndElement();

				_builtSerializationElements.Add(name);
			}
		}

		private void AddComplexTypes(XmlDictionaryWriter writer)
		{
			foreach (var type in _complexTypeToBuild.ToArray())
			{
				_complexTypeToBuild[type.Key] = GetDataContractNamespace(type.Key);
				DiscoveryTypesByProperties(type.Key, true);
			}

			var groupedByNamespace = _complexTypeToBuild.GroupBy(x => x.Value).ToDictionary(x => x.Key, x => x.Select(k => k.Key));

			foreach (var types in groupedByNamespace.Distinct())
			{
				writer.WriteStartElement("xs:schema");
				writer.WriteAttributeString("elementFormDefault", "qualified");
				writer.WriteAttributeString("targetNamespace", GetModelNamespace(types.Key));
				writer.WriteAttributeString("xmlns:xs", XMLNS_XS);
				writer.WriteAttributeString("xmlns:tns", GetModelNamespace(types.Key));
				writer.WriteAttributeString("xmlns:ser", SERIALIZATION_NS);

				_namespaceCounter = 1;
				_schemaNamespace = GetModelNamespace(types.Key);

				writer.WriteStartElement("xs:import");
				writer.WriteAttributeString("namespace", SYSTEM_NS);
				writer.WriteEndElement();

				writer.WriteStartElement("xs:import");
				writer.WriteAttributeString("namespace", ARRAYS_NS);
				writer.WriteEndElement();

				foreach (var type in types.Value.Distinct(new TypesComparer(GetTypeName)))
				{
					if (type.IsEnum)
					{
						WriteEnum(writer, type);
					}
					else
					{
						WriteComplexType(writer, type);
					}

					writer.WriteStartElement("xs:element");
					writer.WriteAttributeString("name", GetTypeName(type));
					if (!type.IsEnum || Nullable.GetUnderlyingType(type) != null)
					{
						writer.WriteAttributeString("nillable", "true");
					}

					writer.WriteAttributeString("type", "tns:" + GetTypeName(type));
					writer.WriteEndElement(); // xs:element
				}

				writer.WriteEndElement();
			}
		}

		private void DiscoveryTypesByProperties(Type type, bool isRootType)
		{
			//guard against infinity recursion
			//check is made against _complexTypeProcessed, which contains types that have been
			//discovered by the current method
			if (_complexTypeProcessed.Contains(type))
			{
				return;
			}

			if (type == typeof(DateTimeOffset))
			{
				return;
			}

			//type will be processed, so can be added to _complexTypeProcessed
			_complexTypeProcessed.Add(type);

			if (HasBaseType(type) && type.BaseType != null)
			{
				_complexTypeToBuild[type.BaseType] = GetDataContractNamespace(type.BaseType);
				DiscoveryTypesByProperties(type.BaseType, false);
			}

			foreach (var property in type.GetProperties().Where(prop =>
						prop.DeclaringType == type
						&& prop.CustomAttributes.All(attr => attr.AttributeType.Name != "IgnoreDataMemberAttribute")
						&& !prop.PropertyType.IsPrimitive
						&& !SysTypeDic.ContainsKey(prop.PropertyType.FullName)
						&& prop.PropertyType != typeof(ValueType)
						&& prop.PropertyType != typeof(DateTimeOffset)))
			{
				Type propertyType;
				var underlyingType = Nullable.GetUnderlyingType(property.PropertyType);

				if (Nullable.GetUnderlyingType(property.PropertyType) != null)
				{
					propertyType = underlyingType;
				}
				else if (property.PropertyType.IsArray || typeof(IEnumerable).IsAssignableFrom(property.PropertyType))
				{
					propertyType = property.PropertyType.IsArray
						? property.PropertyType.GetElementType()
						: GetGenericType(property.PropertyType);
					_complexTypeToBuild[property.PropertyType] = GetDataContractNamespace(property.PropertyType);
				}
				else
				{
					propertyType = property.PropertyType;
				}

				if (propertyType != null && !propertyType.IsPrimitive && !SysTypeDic.ContainsKey(propertyType.FullName))
				{
					if (propertyType == type)
					{
						continue;
					}

					_complexTypeToBuild[propertyType] = GetDataContractNamespace(propertyType);
					DiscoveryTypesByProperties(propertyType, false);
				}
			}
		}

		private void WriteEnum(XmlDictionaryWriter writer, Type type)
		{
			if (type.IsByRef)
			{
				type = type.GetElementType();
			}

			var typeName = GetTypeName(type);

			if (!_builtEnumTypes.Contains(typeName))
			{
				writer.WriteStartElement("xs:simpleType");
				writer.WriteAttributeString("name", typeName);
				writer.WriteStartElement("xs:restriction ");
				writer.WriteAttributeString("base", "xs:string");

				foreach (var name in Enum.GetNames(type))
				{
					writer.WriteStartElement("xs:enumeration ");

					// Search for EnumMember attribute. If available, get enum value from its Value field
					var enumMemberAttribute = ((EnumMemberAttribute[])type.GetField(name).GetCustomAttributes(typeof(EnumMemberAttribute), true)).SingleOrDefault();
					var value = enumMemberAttribute is null || !enumMemberAttribute.IsValueSetExplicitly
						? name
						: enumMemberAttribute.Value;

					writer.WriteAttributeString("value", value);
					writer.WriteEndElement(); // xs:enumeration
				}

				writer.WriteEndElement(); // xs:restriction
				writer.WriteEndElement(); // xs:simpleType

				_builtEnumTypes.Add(typeName);
			}
		}

		private void WriteComplexType(XmlDictionaryWriter writer, Type type)
		{
			var toBuildName = GetTypeName(type);

			if (_builtComplexTypes.Contains(toBuildName))
			{
				return;
			}

			writer.WriteStartElement("xs:complexType");
			writer.WriteAttributeString("name", toBuildName);
			writer.WriteAttributeString("xmlns:ser", SERIALIZATION_NS);

			var hasBaseType = HasBaseType(type);

			if (hasBaseType)
			{
				writer.WriteStartElement("xs:complexContent");

				writer.WriteAttributeString("mixed", "false");

				writer.WriteStartElement("xs:extension");

				var modelNamespace = GetDataContractNamespace(type.BaseType);

				var typeName = type.BaseType.Name;

				if (_schemaNamespace != modelNamespace)
				{
					var ns = $"q{_namespaceCounter++}";
					writer.WriteAttributeString("base", $"{ns}:{typeName}");
					writer.WriteAttributeString($"xmlns:{ns}", modelNamespace);
				}
				else
				{
					writer.WriteAttributeString("base", $"tns:{typeName}");
				}
			}

			writer.WriteStartElement("xs:sequence");

			if (type.IsArray || typeof(IEnumerable).IsAssignableFrom(type))
			{
				var elementType = type.IsArray ? type.GetElementType() : GetGenericType(type);
				AddSchemaType(writer, elementType, null, true, GetDataContractNamespace(type));
			}
			else
			{
				var properties = type.GetProperties().Where(prop =>
					prop.DeclaringType == type &&
					prop.CustomAttributes.All(attr => attr.AttributeType.Name != "IgnoreDataMemberAttribute"));

				var dataMembersToWrite = new List<DataMemberDescription>();

				//TODO: base type properties
				//TODO: enforce order attribute parameters
				foreach (var property in properties)
				{
					var propertyName = property.Name;

					var attributes = property.GetCustomAttributes(true);
					int order = 0;
					foreach (var attr in attributes)
					{
						if (attr is DataMemberAttribute dataContractAttribute)
						{
							if (!string.IsNullOrEmpty(dataContractAttribute.Name))
							{
								propertyName = dataContractAttribute.Name;
							}

							if (dataContractAttribute.Order > 0)
							{
								order = dataContractAttribute.Order;
							}

							break;
						}
					}

					dataMembersToWrite.Add(new DataMemberDescription
					{
						Name = propertyName,
						Type = property.PropertyType,
						Order = order
					});
				}

				foreach (var p in dataMembersToWrite.OrderBy(x => x.Order).ThenBy(p => p.Name, StringComparer.Ordinal))
				{
					AddSchemaType(writer, p.Type, p.Name, false, GetDataContractNamespace(p.Type));
				}
			}

			writer.WriteEndElement(); // xs:sequence

			if (hasBaseType)
			{
				writer.WriteEndElement(); // xs:extension
				writer.WriteEndElement(); // xs:complexContent
			}

			writer.WriteEndElement(); // xs:complexType

			_builtComplexTypes.Add(toBuildName);
		}

		private void AddMessage(XmlDictionaryWriter writer)
		{
			foreach (var operation in _service.Operations)
			{
				// input
				writer.WriteStartElement("wsdl:message");
				writer.WriteAttributeString("name", $"{BindingType}_{operation.Name}_InputMessage");
				writer.WriteStartElement("wsdl:part");
				writer.WriteAttributeString("name", "parameters");
				writer.WriteAttributeString("element", "tns:" + operation.Name);
				writer.WriteEndElement(); // wsdl:part
				writer.WriteEndElement(); // wsdl:message
										  // output
				writer.WriteStartElement("wsdl:message");
				writer.WriteAttributeString("name", $"{BindingType}_{operation.Name}_OutputMessage");
				writer.WriteStartElement("wsdl:part");
				writer.WriteAttributeString("name", "parameters");
				writer.WriteAttributeString("element", "tns:" + operation.Name + "Response");
				writer.WriteEndElement(); // wsdl:part
				writer.WriteEndElement(); // wsdl:message

				AddMessageFaults(writer, operation);
			}
		}

		private void AddMessageFaults(XmlDictionaryWriter writer, OperationDescription operation)
		{
			foreach (Type fault in operation.Faults)
			{
				writer.WriteStartElement("wsdl:message");
				writer.WriteAttributeString("name", $"{BindingType}_{operation.Name}_{fault.Name}Fault_FaultMessage");
				writer.WriteStartElement("wsdl:part");
				writer.WriteAttributeString("name", "detail");
				var ns = $"q{_namespaceCounter++}";
				writer.WriteAttributeString("element", $"{ns}:{fault.Name}");
				writer.WriteAttributeString($"xmlns:{ns}", GetDataContractNamespace(fault));
				writer.WriteEndElement(); // wsdl:part
				writer.WriteEndElement(); // wsdl:message
			}
		}

		private void AddPortType(XmlDictionaryWriter writer)
		{
			writer.WriteStartElement("wsdl:portType");
			writer.WriteAttributeString("name", BindingType);
			foreach (var operation in _service.Operations)
			{
				writer.WriteStartElement("wsdl:operation");
				writer.WriteAttributeString("name", operation.Name);
				writer.WriteStartElement("wsdl:input");
				writer.WriteAttributeString("wsam:Action", operation.SoapAction);
				writer.WriteAttributeString("message", $"tns:{BindingType}_{operation.Name}_InputMessage");
				writer.WriteEndElement(); // wsdl:input
				writer.WriteStartElement("wsdl:output");
				writer.WriteAttributeString("wsam:Action", operation.SoapAction + "Response");
				writer.WriteAttributeString("message", $"tns:{BindingType}_{operation.Name}_OutputMessage");
				writer.WriteEndElement(); // wsdl:output

				AddPortTypeFaults(writer, operation);

				writer.WriteEndElement(); // wsdl:operation
			}

			writer.WriteEndElement(); // wsdl:portType
		}

		private void AddPortTypeFaults(XmlDictionaryWriter writer, OperationDescription operation)
		{
			foreach (Type fault in operation.Faults)
			{
				writer.WriteStartElement("wsdl:fault");
				writer.WriteAttributeString("wsam:Action", $"{operation.SoapAction}{fault.Name}Fault");
				writer.WriteAttributeString("name", $"{fault.Name}Fault");
				writer.WriteAttributeString("message", $"tns:{BindingType}_{operation.Name}_{fault.Name}Fault_FaultMessage");
				writer.WriteEndElement(); // wsdl:fault
			}
		}

		private void AddBinding(XmlDictionaryWriter writer)
		{
			writer.WriteStartElement("wsdl:binding");
			writer.WriteAttributeString("name", BindingName);
			writer.WriteAttributeString("type", "tns:" + BindingType);

			if (_binding.HasBasicAuth())
			{
				writer.WriteStartElement("wsp:PolicyReference");
				writer.WriteAttributeString("URI", $"#{_binding.Name}_{_service.Contracts.First().Name}_policy");
				writer.WriteEndElement();
			}

			writer.WriteStartElement("soap:binding");
			writer.WriteAttributeString("transport", TRANSPORT_SCHEMA);
			writer.WriteEndElement(); // soap:binding

			foreach (var operation in _service.Operations)
			{
				writer.WriteStartElement("wsdl:operation");
				writer.WriteAttributeString("name", operation.Name);

				writer.WriteStartElement("soap:operation");
				writer.WriteAttributeString("soapAction", operation.SoapAction);
				writer.WriteAttributeString("style", "document");
				writer.WriteEndElement(); // soap:operation

				writer.WriteStartElement("wsdl:input");
				writer.WriteStartElement("soap:body");
				writer.WriteAttributeString("use", "literal");
				writer.WriteEndElement(); // soap:body
				writer.WriteEndElement(); // wsdl:input

				writer.WriteStartElement("wsdl:output");
				writer.WriteStartElement("soap:body");
				writer.WriteAttributeString("use", "literal");
				writer.WriteEndElement(); // soap:body
				writer.WriteEndElement(); // wsdl:output

				AddBindingFaults(writer, operation);

				writer.WriteEndElement(); // wsdl:operation
			}

			writer.WriteEndElement(); // wsdl:binding
		}

		private void AddBindingFaults(XmlDictionaryWriter writer, OperationDescription operation)
		{
			foreach (Type fault in operation.Faults)
			{
				writer.WriteStartElement("wsdl:fault");
				writer.WriteAttributeString("name", $"{fault.Name}Fault");

				writer.WriteStartElement("soap:fault");
				writer.WriteAttributeString("use", "literal");
				writer.WriteAttributeString("name", $"{fault.Name}Fault");
				writer.WriteEndElement(); // soap:fault

				writer.WriteEndElement(); // wsdl:fault
			}
		}

		private void AddService(XmlDictionaryWriter writer)
		{
			writer.WriteStartElement("wsdl:service");
			writer.WriteAttributeString("name", _service.ServiceType.Name);

			writer.WriteStartElement("wsdl:port");
			writer.WriteAttributeString("name", PortName);
			writer.WriteAttributeString("binding", "tns:" + BindingName);

			writer.WriteStartElement("soap:address");

			writer.WriteAttributeString("location", _baseUrl);
			writer.WriteEndElement(); // soap:address

			writer.WriteEndElement(); // wsdl:port
		}

		private void AddSchemaType(XmlDictionaryWriter writer, Type type, string name, bool isArray = false, string objectNamespace = null)
		{
			var typeInfo = type.GetTypeInfo();
			var typeName = GetTypeName(type);

			if (typeInfo.IsByRef)
			{
				type = typeInfo.GetElementType();
			}

			writer.WriteStartElement("xs:element");

			if (objectNamespace == null)
			{
				objectNamespace = GetModelNamespace(type);
			}

			if (typeInfo.IsEnum || Nullable.GetUnderlyingType(typeInfo)?.IsEnum == true)
			{
				WriteComplexElementType(writer, typeName, _schemaNamespace, objectNamespace, type);

				if (string.IsNullOrEmpty(name))
				{
					name = typeName;
				}

				writer.WriteAttributeString("name", name);
			}
			else if (type.IsValueType)
			{
				string xsTypename;
				if (typeof(DateTimeOffset).IsAssignableFrom(type))
				{
					if (string.IsNullOrEmpty(name))
					{
						name = typeName;
					}

					var ns = $"q{_namespaceCounter++}";
					xsTypename = $"{ns}:{typeName}";
					writer.WriteAttributeString($"xmlns:{ns}", SYSTEM_NS);

					_buildDateTimeOffset = true;
				}
				else
				{
					var underlyingType = Nullable.GetUnderlyingType(type);
					if (underlyingType != null)
					{
						var sysType = ResolveSystemType(underlyingType);
						xsTypename = $"{(sysType.ns == SERIALIZATION_NS ? "ser" : "xs")}:{sysType.name}";
						writer.WriteAttributeString("nillable", "true");
					}
					else
					{
						var sysType = ResolveSystemType(type);
						xsTypename = $"{(sysType.ns == SERIALIZATION_NS ? "ser" : "xs")}:{sysType.name}";
					}
				}

				writer.WriteAttributeString("minOccurs", "0");
				if (isArray)
				{
					writer.WriteAttributeString("maxOccurs", "unbounded");
				}

				if (string.IsNullOrEmpty(name))
				{
					name = xsTypename.Split(':')[1];
				}

				writer.WriteAttributeString("name", name);
				writer.WriteAttributeString("type", xsTypename);
			}
			else
			{
				writer.WriteAttributeString("minOccurs", "0");
				if (isArray)
				{
					writer.WriteAttributeString("maxOccurs", "unbounded");
				}

				if (type.Name == "String" || type.Name == "String&")
				{
					if (string.IsNullOrEmpty(name))
					{
						name = "string";
					}

					writer.WriteAttributeString("name", name);
					writer.WriteAttributeString("nillable", "true");
					writer.WriteAttributeString("type", "xs:string");
				}
				else if (type.Name == "Object" || type.Name == "Object&")
				{
					writer.WriteAttributeString("name", "anyType");
					writer.WriteAttributeString("type", "xs:anyType");
				}
				else if (type == typeof(System.Xml.Linq.XElement))
				{
					writer.WriteAttributeString("name", name);
					writer.WriteAttributeString("nillable", "true");
					writer.WriteStartElement("xs:complexType");
					writer.WriteStartElement("xs:sequence");
					writer.WriteStartElement("xs:any");
					writer.WriteAttributeString("minOccurs", "0");
					writer.WriteAttributeString("processContents", "lax");
					writer.WriteEndElement();
					writer.WriteEndElement();
					writer.WriteEndElement();
				}
				else if (type == typeof(DataTable))
				{
					_buildDataTable = true;

					writer.WriteAttributeString("name", name);
					writer.WriteAttributeString("nillable", "true");
					writer.WriteStartElement("xs:complexType");
					writer.WriteStartElement("xs:annotation");
					writer.WriteStartElement("xs:appinfo");
					writer.WriteStartElement("ActualType");
					writer.WriteAttributeString("xmlns", "http://schemas.microsoft.com/2003/10/Serialization/");
					writer.WriteAttributeString("Name", "DataTable");
					writer.WriteAttributeString("Namespace", "http://schemas.datacontract.org/2004/07/System.Data");
					writer.WriteEndElement(); //actual type
					writer.WriteEndElement(); // appinfo
					writer.WriteEndElement(); //annotation
					writer.WriteEndElement(); //complex type

					writer.WriteStartElement("xs:sequence");

					writer.WriteStartElement("xs:any");
					writer.WriteAttributeString("minOccurs", "0");
					writer.WriteAttributeString("maxOccurs", "unbounded");
					writer.WriteAttributeString("namespace", "http://www.w3.org/2001/XMLSchema");
					writer.WriteAttributeString("processContents", "lax");
					writer.WriteEndElement();

					writer.WriteStartElement("xs:any");
					writer.WriteAttributeString("minOccurs", "1");
					writer.WriteAttributeString("namespace", "urn:schemas-microsoft-com:xml-diffgram-v1");
					writer.WriteAttributeString("processContents", "lax");
					writer.WriteEndElement();

					writer.WriteEndElement(); //sequence
				}
				else if (type.Name == "Byte[]")
				{
					if (string.IsNullOrEmpty(name))
					{
						name = "base64Binary";
					}

					writer.WriteAttributeString("name", name);
					writer.WriteAttributeString("type", "xs:base64Binary");
				}
				else if (typeof(IEnumerable).IsAssignableFrom(type))
				{
					var elType = type.IsArray ? type.GetElementType() : GetGenericType(type);
					var sysType = ResolveSystemType(elType);
					if (sysType.name != null)
					{
						if (string.IsNullOrEmpty(name))
						{
							name = typeName;
						}

						var ns = $"q{_namespaceCounter++}";

						writer.WriteAttributeString($"xmlns:{ns}", ARRAYS_NS);
						writer.WriteAttributeString("name", name);
						writer.WriteAttributeString("nillable", "true");
						writer.WriteAttributeString("type", $"{ns}:ArrayOf{sysType.name}");

						_arrayToBuild.Enqueue(type);
					}
					else
					{
						if (string.IsNullOrEmpty(name))
						{
							name = typeName;
						}

						writer.WriteAttributeString("name", name);
						WriteComplexElementType(writer, typeName, _schemaNamespace, objectNamespace, type);
						_complexTypeToBuild[type] = GetDataContractNamespace(type);
					}
				}
				else
				{
					if (string.IsNullOrEmpty(name))
					{
						name = typeName;
					}

					writer.WriteAttributeString("name", name);
					WriteComplexElementType(writer, typeName, _schemaNamespace, objectNamespace, type);
					_complexTypeToBuild[type] = GetDataContractNamespace(type);
				}
			}

			writer.WriteEndElement(); // xs:element
		}

		private bool TypeIsComplexForWsdl(Type type, out Type resultType)
		{
			var typeInfo = type.GetTypeInfo();
			resultType = null;
			resultType = type;
			if (typeInfo.IsByRef)
			{
				type = typeInfo.GetElementType();
			}

			if (typeof(IEnumerable).IsAssignableFrom(type))
			{
				resultType = type.IsArray ? type.GetElementType() : GetGenericType(type);
				type = resultType;
			}

			if (typeInfo.IsEnum || typeInfo.IsValueType)
			{
				return false;
			}

			if (type.Name == "String" || type.Name == "String&")
			{
				return false;
			}

			if (type == typeof(System.Xml.Linq.XElement))
			{
				return false;
			}

			if (type == typeof(DataTable))
			{
				return false;
			}

			if (type.Name == "Byte[]")
			{
				return false;
			}

			if (SysTypeDic.ContainsKey(type.FullName))
			{
				return false;
			}

			return true;
		}

		private void WriteComplexElementType(XmlDictionaryWriter writer, string typeName, string schemaNamespace, string objectNamespace, Type type)
		{
			var underlying = Nullable.GetUnderlyingType(type);
			if (!type.IsEnum || underlying != null)
			{
				writer.WriteAttributeString("nillable", "true");
			}

			// In case of Nullable<T>, type is replaced by the underlying type
			if (underlying?.IsEnum == true)
			{
				type = underlying;
				typeName = GetTypeName(underlying);
				objectNamespace = GetModelNamespace(underlying);
			}

			if (schemaNamespace != objectNamespace)
			{
				var ns = $"q{_namespaceCounter++}";
				writer.WriteAttributeString("type", $"{ns}:{typeName}");
				writer.WriteAttributeString($"xmlns:{ns}", GetDataContractNamespace(type));
			}
			else
			{
				writer.WriteAttributeString("type", $"tns:{typeName}");
			}
		}

		private string GetTypeName(Type type)
		{
			if (type.IsGenericType && !type.IsArray && !typeof(IEnumerable).IsAssignableFrom(type))
			{
				var genericType = GetGenericType(type);
				var genericTypeName = GetTypeName(genericType);

				var typeName = type.Name.Replace("`1", string.Empty);
				typeName = typeName + "Of" + genericTypeName;
				return typeName;
			}

			if (type.IsArray)
			{
				return "ArrayOf" + GetTypeName(type.GetElementType());
			}

			if (typeof(IEnumerable).IsAssignableFrom(type))
			{
				return "ArrayOf" + GetTypeName(GetGenericType(type));
			}

			// Make use of DataContract attribute, if set, as it may contain a Name override
			var dataContractAttribute = type.GetCustomAttribute<DataContractAttribute>();
			if (dataContractAttribute != null && !string.IsNullOrEmpty(dataContractAttribute.Name))
			{
				return dataContractAttribute.Name;
			}

			return type.Name;
		}

#pragma warning disable SA1009 // Closing parenthesis must be spaced correctly
#pragma warning disable SA1008 // Opening parenthesis must be spaced correctly
		private (string name, string ns) ResolveSystemType(Type type)
		{
			type = type.IsEnum ? type.GetEnumUnderlyingType() : type;
			if (SysTypeDic.ContainsKey(type.FullName))
			{
				return SysTypeDic[type.FullName];
			}

			return (null, null);
		}
#pragma warning restore SA1008 // Opening parenthesis must be spaced correctly
#pragma warning restore SA1009 // Closing parenthesis must be spaced correctly

		private bool HasBaseType(Type type)
		{
			var isArrayType = type.IsArray || typeof(IEnumerable).IsAssignableFrom(type);

			var baseType = type.GetTypeInfo().BaseType;

			return !isArrayType && !type.IsEnum && !type.IsPrimitive && !type.IsValueType && baseType != null && !baseType.Name.Equals("Object");
		}
	}
}<|MERGE_RESOLUTION|>--- conflicted
+++ resolved
@@ -223,11 +223,7 @@
 						_complexTypeToBuild[returnType] = GetDataContractNamespace(returnType);
 						DiscoveryTypesByProperties(returnType, true);
 					}
-<<<<<<< HEAD
 					else if (returnType.IsEnum || Nullable.GetUnderlyingType(returnType)?.IsEnum == true)
-=======
-					else if (returnType.IsEnum)
->>>>>>> 8270f94a
 					{
 						_complexTypeToBuild[returnType] = GetDataContractNamespace(returnType);
 						DiscoveryTypesByProperties(returnType, true);
