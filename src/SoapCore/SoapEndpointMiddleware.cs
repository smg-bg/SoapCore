--- conflicted
+++ resolved
@@ -91,26 +91,24 @@
 
 			//Get the message
 			var requestMessage = _messageEncoder.ReadMessage(httpContext.Request.Body, 0x10000, httpContext.Request.ContentType);
-<<<<<<< HEAD
-			using (var reader = requestMessage.GetReaderAtBodyContents())
-=======
 
 			var messageInspector = serviceProvider.GetService<IMessageInspector>();
 			messageInspector?.AfterReceiveRequest(requestMessage);
 
-			var soapAction = (httpContext.Request.Headers["SOAPAction"].FirstOrDefault() ?? requestMessage.GetReaderAtBodyContents().LocalName).Trim('\"');
-			if (!string.IsNullOrEmpty(soapAction))
->>>>>>> 151abd9f
+			// for getting soapaction and parameters in body
+			// GetReaderAtBodyContents must not be called twice in one request
+			using (var reader = requestMessage.GetReaderAtBodyContents())
 			{
 				var soapAction = httpContext.Request.Headers["SOAPAction"].FirstOrDefault();
 				if (string.IsNullOrEmpty(soapAction))
 				{
 					// action name is in body soap1.2
-					soapAction = string.Join("/", reader.NamespaceURI, reader.LocalName);
+					soapAction = reader.LocalName;
 				}
 				if (!string.IsNullOrEmpty(soapAction))
 				{
-					requestMessage.Headers.Action = soapAction.Trim('\"');
+					soapAction = soapAction.Trim('/', '"');
+					requestMessage.Headers.Action = soapAction;
 				}
 
 				var operation = _service.Operations.FirstOrDefault(o => o.SoapAction.Equals(soapAction, StringComparison.Ordinal) || o.Name.Equals(soapAction, StringComparison.Ordinal));
@@ -131,21 +129,10 @@
 						headerProperty.SetValue(serviceInstance, requestMessage.Headers);
 					}
 
-<<<<<<< HEAD
 					// Get operation arguments from message
 					Dictionary<string, object> outArgs = new Dictionary<string, object>();
 					var arguments = GetRequestArguments(requestMessage, reader, operation, ref outArgs);
 					var allArgs = arguments.Concat(outArgs.Values).ToArray();
-=======
-				messageInspector?.BeforeSendReply(responseMessage);
-
-				_messageEncoder.WriteMessage(responseMessage, httpContext.Response.Body);
-			}
-			catch (Exception exception)
-			{
-				_logger.LogWarning(0, exception, exception.Message);
-				responseMessage = WriteErrorResponseMessage(exception, StatusCodes.Status500InternalServerError, serviceProvider, httpContext);
->>>>>>> 151abd9f
 
 					// Invoke Operation method
 					var responseObject = operation.DispatchMethod.Invoke(serviceInstance, allArgs);
@@ -172,6 +159,8 @@
 					httpContext.Response.ContentType = httpContext.Request.ContentType;
 					httpContext.Response.Headers["SOAPAction"] = responseMessage.Headers.Action;
 
+					messageInspector?.BeforeSendReply(responseMessage);
+
 					_messageEncoder.WriteMessage(responseMessage, httpContext.Response.Body);
 				}
 				catch (Exception exception)
@@ -180,8 +169,8 @@
 					responseMessage = WriteErrorResponseMessage(exception, StatusCodes.Status500InternalServerError, serviceProvider, httpContext);
 
 				}
-
-			}
+			}
+
 			return responseMessage;
 		}
 
